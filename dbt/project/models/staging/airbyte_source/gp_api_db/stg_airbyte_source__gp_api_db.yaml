--- conflicted
+++ resolved
@@ -25,12 +25,6 @@
   - name: stg_airbyte_source__gp_api_db_domain
     description: raw data load from gp_api_db postgres db from table `domain`
     columns:
-<<<<<<< HEAD
-      - name: id
-        data_tests:
-          - not_null
-          - unique
-=======
       - name: _airbyte_raw_id
         description: "Airbyte internal unique identifier for the raw record"
         tests:
@@ -49,7 +43,6 @@
       - name: website_id
       - name: operation_id
       - name: email_forwarding_domain_id
->>>>>>> 439b08ab
   - name: stg_airbyte_source__gp_api_db_ecanvasser
     description: "Staging model for eCanvasser stream - contains eCanvasser configuration and sync information"
     columns:
