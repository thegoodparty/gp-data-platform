--- conflicted
+++ resolved
@@ -75,10 +75,8 @@
 
     # Make the request
     response = requests.post(url, json=payload, headers=headers)
-    print(response)
     response.raise_for_status()
     data = response.json()
-    print(data)
 
     # Extract all stance data and convert to DataFrame
     try:
@@ -168,12 +166,8 @@
     candidacies = candidacies.filter(candidacies["candidacy_id"].isin(ids_to_get))
 
     # for development
-<<<<<<< HEAD
     candidacies = candidacies.sample(False, 0.01).limit(3)
 
-=======
-    candidacies = candidacies.limit(3)
->>>>>>> 7aa38278
 
     # Fet stance. note that stance does not have an updated_at field so there is no need to use the incremental strategy. This will be a full data refresh everytime since we need to
     candidacies_pd = candidacies.toPandas()
@@ -181,14 +175,7 @@
     display("\nStance Data:")
     display(stance.to_string(index=True))
 
-<<<<<<< HEAD
     # stance = session.createDataFrame(stance)
-
-    # Convert the resulting pd.Series to a DataFrame
-    stance = pd.DataFrame(stance)
-=======
-    stance = session.createDataFrame(stance)
->>>>>>> 7aa38278
 
     # Convert the resulting pd.Series to a DataFrame
     stance = pd.DataFrame(stance)
@@ -199,14 +186,9 @@
 
     # Add a timestamp for when this record was processed
     stance["updated_at"] = datetime.now().strftime("%Y-%m-%d %H:%M:%S")
-<<<<<<< HEAD
     display(stance)
-    return stance
-=======
-
     return stance
 
 
 # This part is user provided model code
-# you will need to copy the next section to run the code
->>>>>>> 7aa38278
+# you will need to copy the next section to run the code