version: 2

models:
  - name: int__ballotready_position_to_place
    description: "Intermediate model that maps positions to places from the BallotReady API"
    columns:
      - name: position_database_id
        description: "Database ID of the position from the source system"
        tests:
          - not_null

      - name: place_database_id
        description: "Database ID of the place associated with the position"
        tests:
          - relationships:
              to: ref('stg_airbyte_source__ballotready_api_place')
              field: database_id

      - name: position_created_at
        description: "Timestamp when the position was created"

      - name: position_updated_at
        description: "Timestamp when the position was last updated"
    tests:
      - dbt_expectations.expect_compound_columns_to_be_unique:
          column_list: ["position_database_id", "place_database_id"]

<<<<<<< HEAD
  - name: int__enhanced_race
    description: "Intermediate model that enhances the race data from the BallotReady API"
    columns:
      - name: id
        description: "UUID of the race"
        tests:
          - not_null
          - unique
          - dbt_expectations.expect_column_values_to_match_regex:
              regex: '^[0-9a-f]{8}-[0-9a-f]{4}-[0-9a-f]{4}-[0-9a-f]{4}-[0-9a-f]{12}$'

  - name: int__place_fun_facts
    description: "Intermediate model that adds fun facts to places"
    columns:
      - name: database_id
        description: "Database ID of the place"
        tests:
          - not_null
          - unique

  - name: int__position_fun_facts
    description: "Intermediate model that adds fun facts to positions"
    columns:
      - name: database_id
        description: "Database ID of the position"
        tests:
          - not_null
          - unique
=======
  - name: int__geo_id_attributes
    description: "Intermediate model that maps geo_id to its components and parent geo_id"
    columns:
      - name: geo_id
        description: "geo_id from BallotReady"
    tests:
      - dbt_expectations.expect_compound_columns_to_be_unique:
          column_list: ["geo_id", "mtfcc"]
>>>>>>> 1004d9db
<|MERGE_RESOLUTION|>--- conflicted
+++ resolved
@@ -25,7 +25,6 @@
       - dbt_expectations.expect_compound_columns_to_be_unique:
           column_list: ["position_database_id", "place_database_id"]
 
-<<<<<<< HEAD
   - name: int__enhanced_race
     description: "Intermediate model that enhances the race data from the BallotReady API"
     columns:
@@ -54,7 +53,6 @@
         tests:
           - not_null
           - unique
-=======
   - name: int__geo_id_attributes
     description: "Intermediate model that maps geo_id to its components and parent geo_id"
     columns:
@@ -62,5 +60,4 @@
         description: "geo_id from BallotReady"
     tests:
       - dbt_expectations.expect_compound_columns_to_be_unique:
-          column_list: ["geo_id", "mtfcc"]
->>>>>>> 1004d9db
+          column_list: ["geo_id", "mtfcc"]