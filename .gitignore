# code editors
.idea
.vscode
.DS_Store
*/.idea/
*/.vscode/

# Byte-compiled / optimized / DLL files
__pycache__/
*.py[cod]
*$py.class

# Jupyter Notebook
.ipynb_checkpoints

# Airflow development files
airflow/logs

# Default .gitignore content added by dbt Cloud
# you shouldn't commit these into source control
# these are the default directory names, adjust/add to fit your needs
dbt/target/
dbt/dbt_packages/
dbt/logs/
<<<<<<< HEAD
# end dbt Cloud content
=======
# end dbt Cloud content

# ignore .venv
.venv/
>>>>>>> be1e3a85
<|MERGE_RESOLUTION|>--- conflicted
+++ resolved
@@ -22,11 +22,10 @@
 dbt/target/
 dbt/dbt_packages/
 dbt/logs/
-<<<<<<< HEAD
-# end dbt Cloud content
-=======
 # end dbt Cloud content
 
 # ignore .venv
 .venv/
->>>>>>> be1e3a85
+
+# ignore tmp_data
+tmp_data/